--- conflicted
+++ resolved
@@ -64,10 +64,10 @@
     finally:
         db.close()
 
-<<<<<<< HEAD
+def create_tables() -> None:
+    """Create all tables in the configured database."""
+    Base.metadata.create_all(bind=engine)
 
-=======
->>>>>>> 8640ae1f
 def create_tables() -> None:
     """Create all tables in the configured database."""
     Base.metadata.create_all(bind=engine)